<<<<<<< HEAD
# Python gitignore

# Byte-compiled / optimized / DLL files
__pycache__/

# Distribution / packaging
dist/

# coverage file
.coverage
=======
# Python gitignore

# Byte-compiled / optimized / DLL files
__pycache__/

# Distribution / packaging
dist/

# PyCharm generated configuration
.idea/
>>>>>>> 9235f567
<|MERGE_RESOLUTION|>--- conflicted
+++ resolved
@@ -1,4 +1,3 @@
-<<<<<<< HEAD
 # Python gitignore
 
 # Byte-compiled / optimized / DLL files
@@ -9,15 +8,6 @@
 
 # coverage file
 .coverage
-=======
-# Python gitignore
-
-# Byte-compiled / optimized / DLL files
-__pycache__/
-
-# Distribution / packaging
-dist/
 
 # PyCharm generated configuration
-.idea/
->>>>>>> 9235f567
+.idea/
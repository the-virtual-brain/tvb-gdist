--- conflicted
+++ resolved
@@ -42,20 +42,20 @@
 
 import os
 import numpy
-<<<<<<< HEAD
 import shutil
 import setuptools
 from Cython.Distutils import build_ext
 
 GEODESIC_NAME = "gdist"
 
-GEODESIC_MODULE = [setuptools.Extension(name=GEODESIC_NAME,              # Name of extension
-                             sources=["gdist.pyx"],     # Filename of Cython source
-                             language="c++",           # Cython create C++ source
-                             define_macros=[('NDEBUG', 1)] )]  # Disable assertions; one is failing geodesic_mesh.h:405
+GEODESIC_MODULE = [setuptools.Extension(name=GEODESIC_NAME,  # Name of extension
+                                        sources=["gdist.pyx"],  # Filename of Cython source
+                                        language="c++",  # Cython create C++ source
+                                        define_macros=[
+                                            ('NDEBUG', 1)])]  # Disable assertions; one is failing geodesic_mesh.h:405
 
-INCLUDE_DIRS = [numpy.get_include(), # NumPy dtypes
-                       "geodesic_library"]  # geodesic distance, C++ library.
+INCLUDE_DIRS = [numpy.get_include(),  # NumPy dtypes
+                "geodesic_library"]  # geodesic distance, C++ library.
 
 TEAM = "Danil Kirsanov, Gaurav Malhotra and Stuart Knock"
 
@@ -82,41 +82,4 @@
 
 shutil.rmtree(GEODESIC_NAME + '.egg-info', True)
 os.remove(GEODESIC_NAME + '.cpp')
-shutil.rmtree('build', True)
-=======
-from setuptools import setup, Extension
-from Cython.Distutils import build_ext
-
-geodesic_module = [Extension(name="gdist",              # Name of extension
-                             sources=["gdist.pyx"],     # Filename of Cython source
-                             language="c++",            # Cython create C++ source
-                             define_macros=[('NDEBUG', 1)] )]  # Disable assertions; one is failing geodesic_mesh.h:405
-
-include_directories = [numpy.get_include(),     # NumPy dtypes
-                       "geodesic_library"]      # geodesic distance, C++ library.
-
-long_description = """
-The gdist module is a Cython interface to a C++ library
-(http://code.google.com/p/geodesic/) for computing
-geodesic distance which is the length of shortest line between two
-vertices on a triangulated mesh in three dimensions, such that the line
-lies on the surface.
-
-The algorithm is due Mitchell, Mount and Papadimitriou, 1987; the implementation
-is due to Danil Kirsanov and the Cython interface to Gaurav Malhotra and
-Stuart Knock.
-"""
-
-setup(ext_modules=geodesic_module,
-      include_dirs=include_directories,
-      cmdclass={'build_ext': build_ext},
-      name='gdist',
-      license='GPL 2',
-      version='1.0.3',
-      url='https://github.com/the-virtual-brain/external_geodesic_library',
-      maintainer='Marmaduke Woodman',
-      maintainer_email='mmwoodman@gmail.com',
-      install_requires=['numpy', 'scipy', 'cython'],
-      description="Compute geodesic distances",
-      long_description=long_description)
->>>>>>> ef2d60e0
+shutil.rmtree('build', True)